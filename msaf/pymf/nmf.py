--- conflicted
+++ resolved
@@ -121,29 +121,16 @@
         self.H = np.random.random((self._num_bases, self._num_samples))
 
     def update_h(self):
-<<<<<<< HEAD
-            # pre init H1, and H2 (necessary for storing matrices on disk)
-            H2 = np.linalg.multi_dot([self.W.T, self.W, self.H]) + 10**-9
-            self.H *= np.dot(self.W.T, self.data[:,:])
-            self.H /= H2
-
-    def update_w(self):
-            # pre init W1, and W2 (necessary for storing matrices on disk)
-            W2 = np.linalg.multi_dot([self.W, self.H, self.H.T]) + 10**-9
-            self.W *= np.dot(self.data[:,:], self.H.T)
-            self.W /= W2
-=======
         # pre init H1, and H2 (necessary for storing matrices on disk)
-        H2 = np.dot(np.dot(self.W.T, self.W), self.H) + 10**-9
+        H2 = np.linalg.multi_dot([self.W.T, self.W, self.H]) + 10**-9
         self.H *= np.dot(self.W.T, self.data[:, :])
         self.H /= H2
 
     def update_w(self):
         # pre init W1, and W2 (necessary for storing matrices on disk)
-        W2 = np.dot(np.dot(self.W, self.H), self.H.T) + 10**-9
+        W2 = np.linalg.multi_dot([self.W, self.H, self.H.T]) + 10**-9
         self.W *= np.dot(self.data[:, :], self.H.T)
         self.W /= W2
->>>>>>> 897d51c8
 
     def converged(self, i):
         derr = np.abs(self.ferr[i] - self.ferr[i - 1]) / self._num_samples

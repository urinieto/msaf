--- conflicted
+++ resolved
@@ -82,12 +82,9 @@
         raise NotImplementedError("This method does not return hierarchical "
                                   "segmentations.")
 
-<<<<<<< HEAD
-    def _preprocess(self, valid_features=["pcp", "tonnetz", "mfcc", "cqt"],
-=======
-    def _preprocess(self, valid_features=["hpcp", "tonnetz", "mfcc", "cqt", "tempogram"],
->>>>>>> 7ef3a9cd
-                    normalize=True):
+    def _preprocess(
+        self, valid_features=["pcp", "tonnetz", "mfcc", "cqt", "tempogram"],
+        normalize=True):
         """This method obtains the actual features."""
         # Read features
         if self.features is None:

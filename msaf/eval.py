"""
Evaluates the estimated results of the Segmentation dataset against the
ground truth (human annotated data).
"""
import jams
from joblib import Parallel, delayed
import logging
import mir_eval
import numpy as np
import os
import pandas as pd
import six
import sys

# Local stuff
import msaf
from msaf.exceptions import NoReferencesError
import msaf.input_output as io
from msaf import utils


def print_results(results):
    """Print all the results.

    Parameters
    ----------
    results: pd.DataFrame
        Dataframe with all the results
    """
    res = results.mean()
    logging.info(results["HitRate_3F"])
    logging.info(results["track_id"])
    logging.info("Results:\n%s" % res)


def compute_results(ann_inter, est_inter, ann_labels, est_labels, bins,
                    est_file):
    """Compute the results using all the available evaluations.

    Parameters
    ----------
    ann_inter : np.array
        Annotated intervals in seconds.
    est_inter : np.array
        Estimated intervals in seconds.
    ann_labels : np.array
        Annotated labels.
    est_labels : np.array
        Estimated labels
    bins : int
        Number of bins for the information gain.
    est_file : str
        Path to the output file to store results.

    Return
    ------
    results : dict
        Contains the results of all the evaluations for the given file.
        Keys are the following:
            track_id  : Name of the track
            ds_name :   Name of the data set
            HitRate_3F  :   F-measure of hit rate at 3 seconds
            HitRate_3P  :   Precision of hit rate at 3 seconds
            HitRate_3R  :   Recall of hit rate at 3 seconds
            HitRate_0.5F  :   F-measure of hit rate at 0.5 seconds
            HitRate_0.5P  :   Precision of hit rate at 0.5 seconds
            HitRate_0.5R  :   Recall of hit rate at 0.5 seconds
            HitRate_t3F  :   F-measure of hit rate at 3 seconds (trimmed)
            HitRate_t3P  :   Precision of hit rate at 3 seconds (trimmed)
            HitRate_t3F  :   Recall of hit rate at 3 seconds (trimmed)
            HitRate_t0.5F  :   F-measure of hit rate at 0.5 seconds (trimmed)
            HitRate_t0.5P  :   Precision of hit rate at 0.5 seconds (trimmed)
            HitRate_t0.5R  :   Recall of hit rate at 0.5 seconds (trimmed)
            DevA2E  :   Median deviation of annotation to estimation
            DevE2A  :   Median deviation of estimation to annotation
            D   :   Information gain
            PWF : F-measure of pair-wise frame clustering
            PWP : Precision of pair-wise frame clustering
            PWR : Recall of pair-wise frame clustering
            Sf  : F-measure normalized entropy score
            So  : Oversegmentation normalized entropy score
            Su  : Undersegmentation normalized entropy score
    """
    res = {}

    # --Boundaries-- #
    # Hit Rate
    res["HitRate_3P"], res["HitRate_3R"], res["HitRate_3F"] = \
        mir_eval.segment.detection(ann_inter, est_inter, window=3, trim=False)
    res["HitRate_0.5P"], res["HitRate_0.5R"], res["HitRate_0.5F"] = \
        mir_eval.segment.detection(ann_inter, est_inter, window=.5, trim=False)
    res["HitRate_t3P"], res["HitRate_t3R"], res["HitRate_t3F"] = \
        mir_eval.segment.detection(ann_inter, est_inter, window=3, trim=True)
    res["HitRate_t0.5P"], res["HitRate_t0.5R"], res["HitRate_t0.5F"] = \
        mir_eval.segment.detection(ann_inter, est_inter, window=.5, trim=True)

    # Information gain
    res["D"] = compute_information_gain(ann_inter, est_inter, est_file,
                                        bins=bins)

    # Median Deviations
    res["DevR2E"], res["DevE2R"] = mir_eval.segment.deviation(
        ann_inter, est_inter, trim=False)
    res["DevtR2E"], res["DevtE2R"] = mir_eval.segment.deviation(
        ann_inter, est_inter, trim=True)

<<<<<<< HEAD
    # --Labels-- #
    if "-1" in est_labels:
=======
    # ## Labels ## #
    if est_labels is not None and "-1" in est_labels:
>>>>>>> 0f2e0c37
        est_labels = None
    if est_labels is not None and len(est_labels) != 0:
        try:
            # Align labels with intervals
            ann_labels = list(ann_labels)
            est_labels = list(est_labels)
            ann_inter, ann_labels = mir_eval.util.adjust_intervals(ann_inter,
                                                                   ann_labels)
            est_inter, est_labels = mir_eval.util.adjust_intervals(
                est_inter, est_labels, t_min=0, t_max=ann_inter.max())

            # Pair-wise frame clustering
            res["PWP"], res["PWR"], res["PWF"] = mir_eval.segment.pairwise(
                ann_inter, ann_labels, est_inter, est_labels)

            # Normalized Conditional Entropies
            res["So"], res["Su"], res["Sf"] = mir_eval.segment.nce(
                ann_inter, ann_labels, est_inter, est_labels)
        except:
            logging.warning("Labeling evaluation failed in file: %s" %
                            est_file)
            return {}

    # Names
    base = os.path.basename(est_file)
    res["track_id"] = base[:-5]
    res["ds_name"] = base.split("_")[0]

    return res


def compute_gt_results(est_file, ref_file, boundaries_id, labels_id, config,
                       bins=251, annotator_id=0):
    """Computes the results by using the ground truth dataset identified by
    the annotator parameter.

    Return
    ------
    results : dict
        Dictionary of the results (see function compute_results).
    """
    try:
        if config["hier"]:
            ref_times, ref_labels, ref_levels = \
                msaf.io.read_hier_references(
                    ref_file, annotation_id=0,
                    exclude_levels=["segment_salami_function"])
        else:
            jam = jams.load(ref_file, validate=False)
            ann = jam.search(namespace='segment_.*')[annotator_id]
            ref_inter, ref_labels = ann.data.to_interval_values()
    except:
        logging.warning("No references for file: %s" % ref_file)
        return {}

    # Read estimations with correct configuration
    est_inter, est_labels = io.read_estimations(est_file, boundaries_id,
                                                labels_id, **config)
    if len(est_inter) == 0:
        logging.warning("No estimations for file: %s" % est_file)
        return {}

    # Compute the results and return
    logging.info("Evaluating %s" % os.path.basename(est_file))
    if config["hier"]:
        # Hierarchical
        assert len(est_inter) == len(est_labels), "Same number of levels " \
            "are required in the boundaries and labels for the hierarchical " \
            "evaluation."
        est_times = []
        est_labels = []

        # Sort based on how many segments per level
        est_inter = sorted(est_inter, key=lambda level: len(level))

        for inter in est_inter:
            est_times.append(msaf.utils.intervals_to_times(inter))
            # Add fake labels (hierarchical eval does not use labels --yet--)
            est_labels.append(np.ones(len(est_times[-1]) - 1) * -1)

        # Align the times
        utils.align_end_hierarchies(est_times, ref_times, thres=1)

        # To intervals
        est_hier = [utils.times_to_intervals(times) for times in est_times]
        ref_hier = [utils.times_to_intervals(times) for times in ref_times]

        # Compute evaluations
        res = {}
        res["t_recall10"], res["t_precision10"], res["t_measure10"] = \
            mir_eval.hierarchy.tmeasure(ref_hier, est_hier, window=10)
        res["t_recall15"], res["t_precision15"], res["t_measure15"] = \
            mir_eval.hierarchy.tmeasure(ref_hier, est_hier, window=15)

        res["track_id"] = os.path.basename(est_file)[:-5]
        return res
    else:
        # Flat
        return compute_results(ref_inter, est_inter, ref_labels, est_labels,
                               bins, est_file)


def compute_information_gain(ann_inter, est_inter, est_file, bins):
    """Computes the information gain of the est_file from the annotated
    intervals and the estimated intervals."""
    ann_times = utils.intervals_to_times(ann_inter)
    est_times = utils.intervals_to_times(est_inter)
    try:
        D = mir_eval.beat.information_gain(ann_times, est_times, bins=bins)
    except:
        logging.warning("Couldn't compute the Information Gain for file "
                        "%s" % est_file)
        D = 0
    return D


def process_track(file_struct, boundaries_id, labels_id, config,
                  annotator_id=0):
    """Processes a single track.

    Parameters
    ----------
    file_struct : object (FileStruct) or str
        File struct or full path of the audio file to be evaluated.
    boundaries_id : str
        Identifier of the boundaries algorithm.
    labels_id : str
        Identifier of the labels algorithm.
    config : dict
        Configuration of the algorithms to be evaluated.
    annotator_id : int
        Number identifiying the annotator.

    Returns
    -------
    one_res : dict
        Dictionary of the results (see function compute_results).
    """
    # Convert to file_struct if string is passed
    if isinstance(file_struct, six.string_types):
        file_struct = io.FileStruct(file_struct)

    est_file = file_struct.est_file
    ref_file = file_struct.ref_file

    # Sanity check
    assert os.path.basename(est_file)[:-4] == \
        os.path.basename(ref_file)[:-4], "File names are different %s --- %s" \
        % (os.path.basename(est_file)[:-4], os.path.basename(ref_file)[:-4])

    if not os.path.isfile(ref_file):
        raise NoReferencesError("Reference file %s does not exis. You must "
                                "have annotated references to run "
                                "evaluations." % ref_file)

    # TODO: Better exception handling
    try:
        one_res = compute_gt_results(est_file, ref_file, boundaries_id,
                                     labels_id, config,
                                     annotator_id=annotator_id)
    except:
        logging.warning("Could not compute evaluations for %s. Error: %s" %
                        (est_file, sys.exc_info()[1]))
        one_res = []

    return one_res


def get_results_file_name(boundaries_id, labels_id, config, ds_name,
                          annotator_id):
    """Based on the config and the dataset, get the file name to store the
    results."""
    if ds_name == "*":
        ds_name = "All"
    utils.ensure_dir(msaf.results_dir)
    file_name = os.path.join(msaf.results_dir, "results_%s" % ds_name)
    file_name += "_boundsE%s_labelsE%s" % (boundaries_id, labels_id)
    file_name += "_annotatorE%d" % (annotator_id)
    sorted_keys = sorted(config.keys(), key=str.lower)
    for key in sorted_keys:
        file_name += "_%sE%s" % (key, str(config[key]).replace("/", "_"))

    # Check for max file length
    if len(file_name) > 255 - len(msaf.results_ext):
        file_name = file_name[:255 - len(msaf.results_ext)]

    return file_name + msaf.results_ext


def process(in_path, boundaries_id=msaf.DEFAULT_BOUND_ID,
            labels_id=msaf.DEFAULT_LABEL_ID, ds_name="*", annot_beats=False,
            framesync=False, feature="hpcp", hier=False, save=False,
            n_jobs=4, annotator_id=0, config=None):
    """Main process.

    Parameters
    ----------
    in_path : str
        Path to the dataset root folder.
    boundaries_id : str
        Boundaries algorithm identifier (e.g. siplca, cnmf)
    labels_id : str
        Labels algorithm identifier (e.g. siplca, cnmf)
    ds_name : str
        Name of the dataset to be evaluated (e.g. SALAMI). * stands for all.
    annot_beats : boolean
        Whether to use the annotated beats or not.
    framesync: str
        Whether to use framesync features or not (default: False -> beatsync)
    feature: str
        String representing the feature to be used (e.g. hpcp, mfcc, tonnetz)
    hier : bool
        Whether to compute a hierarchical or flat segmentation.
    save: boolean
        Whether to save the results into the SQLite database.
    n_jobs: int
        Number of processes to run in parallel. Only available in collection
        mode.
    annotator_id : int
        Number identifiying the annotator.
    config: dict
        Dictionary containing custom configuration parameters for the
        algorithms.  If None, the default parameters are used.

    Return
    ------
    results : pd.DataFrame
        DataFrame containing the evaluations for each file.
    """

    # Set up configuration based on algorithms parameters
    if config is None:
        config = io.get_configuration(feature, annot_beats, framesync,
                                      boundaries_id, labels_id)

    # Hierarchical segmentation
    config["hier"] = hier

    # Remove actual features
    config.pop("features", None)

    # Get out file in case we want to save results
    out_file = get_results_file_name(boundaries_id, labels_id, config, ds_name,
                                     annotator_id)

    # All evaluations
    results = pd.DataFrame()

    if os.path.isfile(in_path):
        # Single File mode
        evals = [process_track(in_path, boundaries_id, labels_id, config,
                               annotator_id=annotator_id)]
    else:
        # Collection mode
        # If out_file already exists, do not compute new results
        if os.path.exists(out_file):
            logging.info("Results already exists, reading from file %s" %
                         out_file)
            results = pd.read_csv(out_file)
            print_results(results)
            return results

        # Get files
        file_structs = io.get_dataset_files(in_path, ds_name)

        logging.info("Evaluating %d tracks..." % len(file_structs))

        # Evaluate in parallel
        evals = Parallel(n_jobs=n_jobs)(delayed(process_track)(
            file_struct, boundaries_id, labels_id, config,
            annotator_id=annotator_id) for file_struct in file_structs[:])

    # Aggregate evaluations in pandas format
    for e in evals:
        if e != []:
            results = results.append(e, ignore_index=True)
    logging.info("%d tracks analyzed" % len(results))

    # Print results
    print_results(results)

    # Save all results
    if save:
        logging.info("Writing results in %s" % out_file)
        results.to_csv(out_file)

    return results<|MERGE_RESOLUTION|>--- conflicted
+++ resolved
@@ -104,14 +104,10 @@
     res["DevtR2E"], res["DevtE2R"] = mir_eval.segment.deviation(
         ann_inter, est_inter, trim=True)
 
-<<<<<<< HEAD
     # --Labels-- #
-    if "-1" in est_labels:
-=======
-    # ## Labels ## #
     if est_labels is not None and "-1" in est_labels:
->>>>>>> 0f2e0c37
         est_labels = None
+
     if est_labels is not None and len(est_labels) != 0:
         try:
             # Align labels with intervals

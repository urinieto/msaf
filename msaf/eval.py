--- conflicted
+++ resolved
@@ -83,11 +83,7 @@
     """
     res = {}
 
-<<<<<<< HEAD
     # --Boundaries-- #
-=======
-    # ## Boundaries ## #
->>>>>>> cd98007d
     # Hit Rate
     res["HitRate_3P"], res["HitRate_3R"], res["HitRate_3F"] = \
         mir_eval.segment.detection(ann_inter, est_inter, window=3, trim=False)
@@ -108,11 +104,7 @@
     res["DevtR2E"], res["DevtE2R"] = mir_eval.segment.deviation(
         ann_inter, est_inter, trim=True)
 
-<<<<<<< HEAD
     # --Labels-- #
-=======
-    # ## Labels ## #
->>>>>>> cd98007d
     if "-1" in est_labels:
         est_labels = None
     if est_labels is not None and len(est_labels) != 0:
